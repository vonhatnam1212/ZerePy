--- conflicted
+++ resolved
@@ -36,13 +36,7 @@
             self.loop_delay = agent_dict["loop_delay"]
             self.connection_manager = ConnectionManager(agent_dict["config"])
 
-            # Extract Twitter config if Twitter tasks exist
-<<<<<<< HEAD
             has_twitter_tasks = any("tweet" in task["name"] for task in agent_dict.get("tasks", []))
-=======
-            has_twitter_tasks = any("tweet" in task["name"] or task["name"].startswith("like-tweet") 
-                                  for task in agent_dict.get("tasks", []))
->>>>>>> 8fce05ea
             
             twitter_config = next((config for config in agent_dict["config"] if config["name"] == "twitter"), None)
             
